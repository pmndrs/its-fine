# its-fine

![](.github/itsfine.png)

A collection of escape hatches for React, and an exploration of `React.__SECRET_INTERNALS_DO_NOT_USE_OR_YOU_WILL_BE_FIRED`. As such you will be able to betray Reacts component abstraction, like injecting context into a foreign React root, or accessing the nearest parent of your component. I'm sure you want me to tell you how safe and stable this all is.

### useFiber

Returns the current react-internal `Fiber`.

```tsx
import * as React from 'react'
import { type Fiber, useFiber } from 'its-fine'

function Component() {
  const fiber: Fiber = useFiber()

  React.useLayoutEffect(() => {
    // function Component() {}
    console.log(fiber.type)
  }, [fiber])
}
```

### useContainer

Returns the current react-reconciler `Container`, which is the fiber accociated with the object given to `Reconciler.createContainer`. In react-dom `container.containerInfo` will point to the root DOM element. In react-three-fiber `container.containerInfo` will point to the zustand state.

```tsx
import * as React from 'react'
import { useContainer } from 'its-fine'

function Component() {
  const container = useContainer()

  React.useLayoutEffect(() => {
<<<<<<< HEAD
    console.log(container.containerInfo)
=======
    // Zustand store (e.g. R3F)
    console.log(container.containerInfo.getState())
>>>>>>> 793c80a3
  }, [container])
}
```

### useNearestChild

Returns the nearest react-reconciler child instance.

```tsx
import * as React from 'react'
import { useNearestChild } from 'its-fine'

function Component() {
  const childRef = useNearestChild()

  React.useLayoutEffect(() => {
<<<<<<< HEAD
    console.log(childRef.current) // <div> (e.g. react-dom)
=======
    // { type: 'primitive', props: {}, children: [] } (e.g. react-nil)
    console.log(childRef.current)
>>>>>>> 793c80a3
  }, [])

  return <div />
}
```

### useNearestParent

Returns the nearest react-reconciler parent instance.

```tsx
import * as React from 'react'
import { useNearestParent } from 'its-fine'

function Component() {
  const parentRef = useNearestParent()

  React.useLayoutEffect(() => {
<<<<<<< HEAD
    console.log(parentRef.current) // <div> (e.g. react-dom)
=======
    // { type: 'primitive', props: {}, children: [] } (e.g. react-nil)
    console.log(parentRef.current)
>>>>>>> 793c80a3
  }, [])

  return null
}

export default () => (
  <div>
    <Component />
  </div>
)
```

### useContextBridge

React context [cannot be shared](https://github.com/pmndrs/react-three-fiber/issues/43) among multiple React roots. If you wanted to use, for instance, react-router (redux etc) in a secondary renderer, like react-three-fiber, you needed to be able to access the original context first and then [forward it](https://docs.pmnd.rs/react-three-fiber/advanced/gotchas#consuming-context-from-a-foreign-provider).

This cumbersome practice ends here. `useContextBridge` returns a `ContextBridge` of live context providers to pierce context across renderers. Render it as the first element in your custom React renderer and its contents will be able to access host context.

```tsx
import * as React from 'react'
import * as ReactNil from 'react-nil'
import * as ReactDOM from 'react-dom/client'
import { useContextBridge } from 'its-fine'

function Canvas(props: { children: React.ReactNode }) {
  const Bridge = useContextBridge()
  ReactNil.render(<Bridge>{props.children}</Bridge>)
  return null
}

ReactDOM.createRoot(window.root).render(
  <Providers>
    <Canvas />
  </Providers>,
)
```

### traverseFiber

Traverses through a `Fiber`, return `true` to stop traversing.

```ts
import { type Fiber, traverseFiber } from 'react-nil'

const ascending = true
const prevElement: Fiber = traverseFiber(fiber, ascending, (node: Fiber) => node.type === 'element')
```<|MERGE_RESOLUTION|>--- conflicted
+++ resolved
@@ -34,12 +34,7 @@
   const container = useContainer()
 
   React.useLayoutEffect(() => {
-<<<<<<< HEAD
     console.log(container.containerInfo)
-=======
-    // Zustand store (e.g. R3F)
-    console.log(container.containerInfo.getState())
->>>>>>> 793c80a3
   }, [container])
 }
 ```
@@ -56,12 +51,7 @@
   const childRef = useNearestChild()
 
   React.useLayoutEffect(() => {
-<<<<<<< HEAD
     console.log(childRef.current) // <div> (e.g. react-dom)
-=======
-    // { type: 'primitive', props: {}, children: [] } (e.g. react-nil)
-    console.log(childRef.current)
->>>>>>> 793c80a3
   }, [])
 
   return <div />
@@ -80,12 +70,7 @@
   const parentRef = useNearestParent()
 
   React.useLayoutEffect(() => {
-<<<<<<< HEAD
     console.log(parentRef.current) // <div> (e.g. react-dom)
-=======
-    // { type: 'primitive', props: {}, children: [] } (e.g. react-nil)
-    console.log(parentRef.current)
->>>>>>> 793c80a3
   }, [])
 
   return null
@@ -106,6 +91,7 @@
 
 ```tsx
 import * as React from 'react'
+// react-nil is a custom React-renderer, usually used for testing
 import * as ReactNil from 'react-nil'
 import * as ReactDOM from 'react-dom/client'
 import { useContextBridge } from 'its-fine'
